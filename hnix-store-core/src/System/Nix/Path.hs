{-|
Description : Types and effects for interacting with the Nix store.
Maintainer  : Shea Levy <shea@shealevy.com>
-}
{-# LANGUAGE DataKinds                  #-}
{-# LANGUAGE GeneralizedNewtypeDeriving #-}
module System.Nix.Path
  ( FilePathPart(..)
  , Path(..)
  , PathSet
  , SubstitutablePathInfo(..)
  , ValidPathInfo(..)
  , PathName(..)
  , Roots
  , filePathPart
  , pathName
  ) where


import qualified Data.ByteString.Char8     as BSC
import           Data.Hashable             (Hashable (..), hashPtrWithSalt)
import           Data.HashSet              (HashSet)
import           Data.Map.Strict           (Map)
import           Data.Text                 (Text)
import qualified Data.Text                 as T
import           Text.Regex.Base.RegexLike (makeRegex, matchTest)
import           Text.Regex.TDFA.Text      (Regex)

import           System.Nix.Hash           (StorePathHash, toNixBase32)

-- | The name portion of a Nix path.
--
-- Must be composed of a-z, A-Z, 0-9, +, -, ., _, ?, and =, can't
-- start with a ., and must have at least one character.
newtype PathName = PathName
  { pathNameContents :: Text -- ^ The contents of the path name
  } deriving (Eq, Ord, Show, Hashable)

-- | A regular expression for matching a valid 'PathName'
nameRegex :: Regex
nameRegex =
  makeRegex "[a-zA-Z0-9\\+\\-\\_\\?\\=][a-zA-Z0-9\\+\\-\\.\\_\\?\\=]*"

-- | Construct a 'PathName', assuming the provided contents are valid.
pathName :: Text -> Maybe PathName
pathName n = case matchTest nameRegex n of
  True  -> Just $ PathName n
  False -> Nothing


-- | A path in a store.
data Path = Path !StorePathHash !PathName
  deriving (Eq, Ord, Show)

instance Hashable Path where
  hashWithSalt s (Path digest name) =
    s `hashWithSalt`
    digest `hashWithSalt` name


type PathSet = HashSet Path

-- | Information about substitutes for a 'Path'.
data SubstitutablePathInfo = SubstitutablePathInfo
  { -- | The .drv which led to this 'Path'.
    deriver      :: !(Maybe Path)
  , -- | The references of the 'Path'
    references   :: !PathSet
  , -- | The (likely compressed) size of the download of this 'Path'.
    downloadSize :: !Integer
  , -- | The size of the uncompressed NAR serialization of this
    -- 'Path'.
    narSize      :: !Integer
  } deriving (Eq, Ord, Show)

<<<<<<< HEAD
-- | Information about @Path@
=======
-- | Information about 'Path'.
>>>>>>> 5de9fb67
data ValidPathInfo = ValidPathInfo
  { -- | Path itself
    path             :: !Path
  , -- | The .drv which led to this 'Path'.
    deriverVP        :: !(Maybe Path)
  , -- | NAR hash
    narHash          :: !Text
  , -- | The references of the 'Path'
    referencesVP     :: !PathSet
  , -- | Registration time should be time_t
    registrationTime :: !Integer
  , -- | The size of the uncompressed NAR serialization of this
    -- 'Path'.
    narSizeVP        :: !Integer
  , -- | Whether the path is ultimately trusted, that is, it's a
    -- derivation output that was built locally.
    ultimate         :: !Bool
  , -- | Signatures
    sigs             :: ![Text]
  , -- | Content-addressed
    -- Store path is computed from a cryptographic hash
    -- of the contents of the path, plus some other bits of data like
    -- the "name" part of the path.
    --
    -- ‘ca’ has one of the following forms:
    -- * ‘text:sha256:<sha256 hash of file contents>’ (paths by makeTextPath() / addTextToStore())
    -- * ‘fixed:<r?>:<ht>:<h>’ (paths by makeFixedOutputPath() / addToStore())
    ca               :: !Text
  } deriving (Eq, Ord, Show)

-- | A valid filename or directory name
newtype FilePathPart = FilePathPart { unFilePathPart :: BSC.ByteString }
  deriving (Eq, Ord, Show)

-- | Construct FilePathPart from Text by checking that there
--   are no '/' or '\\NUL' characters
filePathPart :: BSC.ByteString -> Maybe FilePathPart
filePathPart p = case BSC.any (`elem` ['/', '\NUL']) p of
  False -> Just $ FilePathPart p
  True  -> Nothing

type Roots = Map Path Path<|MERGE_RESOLUTION|>--- conflicted
+++ resolved
@@ -73,11 +73,7 @@
     narSize      :: !Integer
   } deriving (Eq, Ord, Show)
 
-<<<<<<< HEAD
--- | Information about @Path@
-=======
 -- | Information about 'Path'.
->>>>>>> 5de9fb67
 data ValidPathInfo = ValidPathInfo
   { -- | Path itself
     path             :: !Path
